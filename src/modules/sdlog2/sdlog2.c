--- conflicted
+++ resolved
@@ -766,15 +766,9 @@
 	memset(&log_msg.body, 0, sizeof(log_msg.body));
 
 	/* --- IMPORTANT: DEFINE NUMBER OF ORB STRUCTS TO WAIT FOR HERE --- */
-<<<<<<< HEAD
-	/* number of subscriptions */
-	const ssize_t fdsc = 20;
-	/* sanity check variable and index */
-=======
 	/* number of messages */
 	const ssize_t fdsc = 25;
 	/* Sanity check variable and index */
->>>>>>> e691bab7
 	ssize_t fdsc_count = 0;
 	/* file descriptors to wait for */
 	struct pollfd fds[fdsc];
