--- conflicted
+++ resolved
@@ -60,13 +60,11 @@
 #define DEBUG
 #include "px4io.h"
 
-<<<<<<< HEAD
 #define RC_FAILSAFE_TIMEOUT		2000000		/**< two seconds failsafe timeout */
 #define RC_CHANNEL_HIGH_THRESH		1600
 #define RC_CHANNEL_LOW_THRESH		1400
-=======
+
 static void	ppm_input(void);
->>>>>>> fd771f67
 
 void
 controls_main(void)
@@ -112,6 +110,14 @@
 		if (!locked)
 			ppm_input();
 
+		/* force manual input override */
+		if (system_state.rc_channel_data[4] > RC_CHANNEL_HIGH_THRESH) {
+			system_state.mixer_use_fmu = false;
+		} else {
+			/* override not engaged, use FMU */
+			system_state.mixer_use_fmu = true;
+		}
+
 		/*
 		 * If we haven't seen any new control data in 200ms, assume we
 		 * have lost input and tell FMU.
@@ -120,31 +126,11 @@
 
 			/* set the number of channels to zero - no inputs */
 			system_state.rc_channels = 0;
+			system_state.rc_lost = true;
 
 			/* trigger an immediate report to the FMU */
 			system_state.fmu_report_due = true;
 		}
-
-<<<<<<< HEAD
-		/* force manual input override */
-		if (system_state.rc_channel_data[4] > RC_CHANNEL_HIGH_THRESH) {
-			system_state.mixer_use_fmu = false;
-		} else {
-			/* override not engaged, use FMU */
-			system_state.mixer_use_fmu = true;
-		}
-
-		/* detect rc loss event */
-		if (hrt_absolute_time() - system_state.rc_channels_timestamp > RC_FAILSAFE_TIMEOUT) {
-			system_state.rc_lost = true;
-		}
-
-		/* XXX detect fmu loss event */
-
-		/* XXX handle failsave events - RC loss and FMU loss - here */
-=======
-		/* XXX do bypass mode, etc. here */
->>>>>>> fd771f67
 
 		/* do PWM output updates */
 		mixer_tick();
